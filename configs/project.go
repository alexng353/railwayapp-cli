package configs

import (
	"fmt"
	"os"
	"path/filepath"
	"strings"

	"github.com/railwayapp/cli/entity"
	"github.com/railwayapp/cli/errors"
)

// MigrateLocalProjectConfig moves a local project config
// to the global config and removes the local .railway directory
// if it exists
func (c *Configs) MigrateLocalProjectConfig() error {
	// Get local config directory
	projectDir, err := filepath.Abs(filepath.Dir(filepath.Dir(c.projectConfigs.configPath)))
	if err != nil {
		return err
	}

	// Avoid deleting ~/.railway
	if projectDir == os.Getenv("HOME") {
		return nil
	}

	if _, err := os.Stat(projectDir); os.IsNotExist(err) {
		// Local project directory does not exist
		return nil
	}

	// Read local project config
	var cfg entity.ProjectConfig
	if err := c.unmarshalConfig(c.projectConfigs, &cfg); err != nil {
		return err
	}

	// Save project config to root config
	cfg.ProjectPath = strings.ToLower(projectDir)
	if err = c.SetProjectConfigs(&cfg); err != nil {
		return err
	}

	// Delete local config directory
	if err = os.RemoveAll(fmt.Sprintf("%s/.railway", projectDir)); err != nil {
		return err
	}

	return nil
}

func (c *Configs) getCWD() (string, error) {
	cwd, err := os.Getwd()
	if err != nil {
		return "", err
	}
	cwd = strings.ToLower(cwd)

	return cwd, nil
}

func (c *Configs) GetProjectConfigs() (*entity.ProjectConfig, error) {
	err := c.MigrateLocalProjectConfig()
	if err != nil {
<<<<<<< HEAD
		// It's okay, it may not exist yet
	}

=======
		return nil, err
	}
>>>>>>> 3624a5ee
	userCfg, err := c.GetRootConfigs()
	if err != nil {
		return nil, errors.ProjectConfigNotFound
	}

	// lookup project in global config based on pwd
	cwd, err := c.getCWD()
	if err != nil {
		return nil, err
	}

	// find longest matching parent path
	var longestPath = -1
	var pathMatch = ""
	for path := range userCfg.Projects {
		var matches = strings.HasPrefix(fmt.Sprintf("%s/", cwd), fmt.Sprintf("%s/", path))
		if matches && len(path) > longestPath {
			longestPath = len(path)
			pathMatch = path
		}
	}

	if longestPath == -1 {
		return nil, errors.ProjectConfigNotFound
	}

	projectCfg, found := userCfg.Projects[pathMatch]

	if !found {
		return nil, errors.ProjectConfigNotFound
	}

	return &projectCfg, nil
}

func (c *Configs) SetProjectConfigs(cfg *entity.ProjectConfig) error {
	rootCfg, err := c.GetRootConfigs()
	if err != nil {
		rootCfg = &entity.RootConfig{}
	}

	if rootCfg.Projects == nil {
		rootCfg.Projects = make(map[string]entity.ProjectConfig)
	}

	rootCfg.Projects[cfg.ProjectPath] = *cfg

	return c.SetRootConfig(rootCfg)
}

func (c *Configs) RemoveProjectConfigs(cfg *entity.ProjectConfig) error {
	rootCfg, err := c.GetRootConfigs()
	if err != nil {
		rootCfg = &entity.RootConfig{}
	}

	delete(rootCfg.Projects, cfg.ProjectPath)

	return c.SetRootConfig(rootCfg)
}

func (c *Configs) createNewProjectConfig() (*entity.ProjectConfig, error) {
	cwd, err := c.getCWD()
	if err != nil {
		return nil, err
	}

	projectCfg := &entity.ProjectConfig{
		ProjectPath: cwd,
	}

	return projectCfg, nil
}

func (c *Configs) SetProject(projectID string) error {
	projectCfg, err := c.GetProjectConfigs()

	if err != nil {
		projectCfg, err = c.createNewProjectConfig()

		if err != nil {
			return err
		}
	}

	projectCfg.Project = projectID
	return c.SetProjectConfigs(projectCfg)
}

// SetNewProject configures railway project for current working directory
func (c *Configs) SetNewProject(projectID string) error {
	projectCfg, err := c.createNewProjectConfig()

	if err != nil {
		return err
	}

	projectCfg.Project = projectID
	return c.SetProjectConfigs(projectCfg)
}

func (c *Configs) SetEnvironment(environmentId string) error {
	projectCfg, err := c.GetProjectConfigs()

	if err != nil {
		projectCfg, err = c.createNewProjectConfig()

		if err != nil {
			return err
		}
	}

	projectCfg.Environment = environmentId
	return c.SetProjectConfigs(projectCfg)
}

func (c *Configs) GetProject() (string, error) {
	projectCfg, err := c.GetProjectConfigs()
	if err != nil {
		return "", err
	}

	return projectCfg.Project, nil
}

func (c *Configs) GetEnvironment() (string, error) {
	projectCfg, err := c.GetProjectConfigs()
	if err != nil {
		return "", err
	}

	return projectCfg.Environment, nil
}<|MERGE_RESOLUTION|>--- conflicted
+++ resolved
@@ -63,14 +63,9 @@
 func (c *Configs) GetProjectConfigs() (*entity.ProjectConfig, error) {
 	err := c.MigrateLocalProjectConfig()
 	if err != nil {
-<<<<<<< HEAD
-		// It's okay, it may not exist yet
-	}
-
-=======
 		return nil, err
 	}
->>>>>>> 3624a5ee
+
 	userCfg, err := c.GetRootConfigs()
 	if err != nil {
 		return nil, errors.ProjectConfigNotFound
